--- conflicted
+++ resolved
@@ -395,18 +395,12 @@
                 status: Set(StatusEnum::Pending),
                 next_retry: Set(None),
                 retry_count: Set(0), // Initialize retry count
-<<<<<<< HEAD
-                inserted_at: Set(now),
-                updated_at: Set(now),
+                inserted_at: Set(chrono::Utc::now().naive_utc()),
+                updated_at: Set(chrono::Utc::now().naive_utc()),
                 sender_address: Set(None),
                 sender_blockchain: Set(None),
-            };
-=======
-                inserted_at: Set(chrono::Utc::now().naive_utc()),
-                updated_at: Set(chrono::Utc::now().naive_utc()),
             })
             .collect();
->>>>>>> 07538fd0
 
         let cnt = operation::Entity::insert_many(models)
             .on_conflict(
@@ -1177,28 +1171,8 @@
 
         let now = chrono::Utc::now().naive_utc();
 
-<<<<<<< HEAD
-        let op_model = operation::Model {
-            id: op_row.op_id.clone(),
-            op_type: op_row.op_type.clone(),
-            timestamp: op_row.timestamp,
-            next_retry: None,
-            status: op_row.status.clone(),
-            retry_count: 0,
-            inserted_at: now,
-            updated_at: now,
-            sender_address: None,
-            sender_blockchain: None,
-        };
-
-        use std::collections::HashMap;
-
-        let mut stages_map: HashMap<i32, (operation_stage::Model, Vec<transaction::Model>)> =
-            HashMap::new();
-=======
         // Map of operation_id -> (operation model, stage map)
         let mut operations_map = HashMap::new();
->>>>>>> 07538fd0
 
         for row in joined {
             let op_entry = operations_map.entry(row.op_id.clone()).or_insert_with(|| {
