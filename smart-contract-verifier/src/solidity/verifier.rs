--- conflicted
+++ resolved
@@ -118,13 +118,6 @@
                         tracing::error!("{}", error);
                         errors.push(error)
                     }
-<<<<<<< HEAD
-=======
-                    Err(VerificationError::BytecodeMismatch(_)) => {}
-                    Err(e) => {
-                        tracing::debug!("verification error during comparing bytecodes: {}", e)
-                    }
->>>>>>> 10c6f6c7
                 }
             }
         }
@@ -143,15 +136,12 @@
             .ok_or_else(|| VerificationErrorKind::InternalError("missing abi".into()))?;
 
         let bytecode = Bytecode::try_from(contract).map_err(|err| match err {
-            BytecodeInitError::EmptyCreationTxInput
-            | BytecodeInitError::EmptyDeployedBytecode => {
+            BytecodeInitError::EmptyCreationTxInput | BytecodeInitError::EmptyDeployedBytecode => {
                 VerificationErrorKind::AbstractContract
             }
             // Corresponding bytecode was not linked properly
             BytecodeInitError::InvalidCreationTxInput(_)
-            | BytecodeInitError::InvalidDeployedBytecode(_) => {
-                VerificationErrorKind::LibraryMissed
-            }
+            | BytecodeInitError::InvalidDeployedBytecode(_) => VerificationErrorKind::LibraryMissed,
         })?;
         // If libraries were linked for main contract, they must be linked for modified contract as well
         let bytecode_modified = Bytecode::try_from(contract_modified).map_err(|err| {
