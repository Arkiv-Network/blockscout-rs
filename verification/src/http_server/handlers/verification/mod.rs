#![allow(dead_code)]

use ethers_solc::CompilerInput;
use std::{collections::BTreeMap, fmt::Display};

<<<<<<< HEAD
use crate::{compiler::CompilerVersion, solidity::VerificationSuccess};
=======
use crate::DisplayBytes;
>>>>>>> c97687c0
use serde::{Deserialize, Serialize};

pub mod solidity;
pub mod sourcify;

#[derive(Debug, Deserialize, Serialize, PartialEq)]
pub struct VerificationResponse {
    pub message: String,
    pub result: Option<VerificationResult>,
    pub status: VerificationStatus,
}

#[derive(Debug, Deserialize, Serialize, PartialEq)]
pub struct VerificationResult {
    pub file_name: String,
    pub contract_name: String,
    pub compiler_version: String,
    pub evm_version: String,
    pub constructor_arguments: Option<DisplayBytes>,
    pub optimization: Option<bool>,
    pub optimization_runs: Option<usize>,
    pub contract_libraries: BTreeMap<String, String>,
    pub abi: String,
    pub sources: BTreeMap<String, String>,
}

impl From<(CompilerInput, CompilerVersion, VerificationSuccess)> for VerificationResult {
    fn from(
        (compiler_input, compiler_version, verification_success): (
            CompilerInput,
            CompilerVersion,
            VerificationSuccess,
        ),
    ) -> Self {
        VerificationResult {
            file_name: verification_success.file_path,
            contract_name: verification_success.contract_name,
            compiler_version: compiler_version.to_string(),
            evm_version: compiler_input
                .settings
                .evm_version
                .map(|v| v.to_string())
                .unwrap_or_else(|| "default".to_string()),
            constructor_arguments: verification_success.constructor_args.map(|b| b.to_string()),
            optimization: compiler_input.settings.optimizer.enabled,
            optimization_runs: compiler_input.settings.optimizer.runs,
            contract_libraries: compiler_input
                .settings
                .libraries
                .libs
                .into_iter()
                .flat_map(|(_path, libs)| libs)
                .collect(),
            abi: serde_json::to_string(&verification_success.abi)
                .expect("Is result of local compilation and, thus, should be always valid"),
            sources: compiler_input
                .sources
                .into_iter()
                .map(|(path, source)| (path.to_string_lossy().to_string(), source.content))
                .collect(),
        }
    }
}

#[derive(Debug, Deserialize, Serialize, PartialEq)]
pub enum VerificationStatus {
    #[serde(rename = "0")]
    Ok,
    #[serde(rename = "1")]
    Failed,
}

impl VerificationResponse {
    pub fn ok(result: VerificationResult) -> Self {
        Self {
            message: "OK".to_string(),
            result: Some(result),
            status: VerificationStatus::Ok,
        }
    }

    pub fn err(message: impl Display) -> Self {
        Self {
            message: message.to_string(),
            result: None,
            status: VerificationStatus::Failed,
        }
    }
}

#[cfg(test)]
mod tests {
    use super::*;
    use crate::tests::parse::test_serialize_json_ok;
    use serde_json::json;

    #[test]
    fn parse_response() {
        test_serialize_json_ok(vec![
            (
                VerificationResponse::ok(VerificationResult {
                    file_name: "File.sol".to_string(),
                    contract_name: "contract_name".to_string(),
                    compiler_version: "compiler_version".to_string(),
                    evm_version: "evm_version".to_string(),
                    constructor_arguments: Some(DisplayBytes::from([0xca, 0xfe])),
                    optimization: Some(false),
                    optimization_runs: Some(200),
                    contract_libraries: BTreeMap::from([(
                        "some_library".into(),
                        "some_address".into(),
                    )]),
                    abi: "abi".to_string(),
                    sources: serde_json::from_str(
                        r#"{
                            "source.sol": "content"
                        }"#,
                    )
                    .unwrap(),
                }),
                json!({
                    "message": "OK",
                    "status": "0",
                    "result": {
                        "file_name": "File.sol",
                        "contract_name": "contract_name",
                        "compiler_version": "compiler_version",
                        "evm_version": "evm_version",
                        "constructor_arguments": "0xcafe",
                        "contract_libraries": {
                            "some_library": "some_address",
                        },
                        "optimization": false,
                        "optimization_runs": 200,
                        "abi": "abi",
                        "sources": {
                            "source.sol": "content",
                        },
                    },

                }),
            ),
            (
                VerificationResponse::err("Parse error"),
                json!({
                    "message": "Parse error",
                    "status": "1",
                    "result": null,
                }),
            ),
        ])
    }
}<|MERGE_RESOLUTION|>--- conflicted
+++ resolved
@@ -3,11 +3,7 @@
 use ethers_solc::CompilerInput;
 use std::{collections::BTreeMap, fmt::Display};
 
-<<<<<<< HEAD
-use crate::{compiler::CompilerVersion, solidity::VerificationSuccess};
-=======
-use crate::DisplayBytes;
->>>>>>> c97687c0
+use crate::{compiler::CompilerVersion, solidity::VerificationSuccess, DisplayBytes};
 use serde::{Deserialize, Serialize};
 
 pub mod solidity;
@@ -51,7 +47,7 @@
                 .evm_version
                 .map(|v| v.to_string())
                 .unwrap_or_else(|| "default".to_string()),
-            constructor_arguments: verification_success.constructor_args.map(|b| b.to_string()),
+            constructor_arguments: verification_success.constructor_args,
             optimization: compiler_input.settings.optimizer.enabled,
             optimization_runs: compiler_input.settings.optimizer.runs,
             contract_libraries: compiler_input
