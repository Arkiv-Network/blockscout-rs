--- conflicted
+++ resolved
@@ -1,23 +1,13 @@
-<<<<<<< HEAD
 use anyhow::Context;
 use std::error::Error;
-use verification::{run_http_server, Settings};
+use verification::{init_logs, run_http_server, Settings};
 
 #[tokio::main]
 async fn main() -> Result<(), Box<dyn Error>> {
     env_logger::Builder::from_env(env_logger::Env::default().default_filter_or("info")).init();
     let settings = Settings::new().context("failed to parse config")?;
+    init_logs(settings.jaeger.clone());
     run_http_server(settings).await?;
 
     Ok(())
-=======
-use verification::{init_logs, run_http_server, Args, Config};
-
-#[tokio::main]
-async fn main() -> std::io::Result<()> {
-    let args = Args::default();
-    let config = Config::from_file(args.config_path).expect("Failed to parse config");
-    init_logs(config.jaeger.clone());
-    run_http_server(config).await
->>>>>>> 3ab126e3
 }