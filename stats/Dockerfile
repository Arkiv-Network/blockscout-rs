FROM ghcr.io/blockscout/services-base:latest AS chef

FROM chef AS plan
COPY . .
RUN cargo chef prepare --recipe-path recipe.json

FROM chef AS cache
COPY --from=plan /app/recipe.json recipe.json
RUN cargo chef cook --release --recipe-path recipe.json

FROM chef AS build

# Include proto common definitions (`proto` must be passed as build context)
COPY --from=proto . /proto
COPY . .
COPY --from=cache /app/target target
COPY --from=cache $CARGO_HOME $CARGO_HOME
RUN cargo build --release

<<<<<<< HEAD
FROM ubuntu:24.04 as run
RUN apt-get update && apt-get install -y libssl3 libssl-dev ca-certificates curl
=======
FROM ubuntu:25.04 AS run
RUN apt-get update && apt-get install -y libssl3 libssl-dev ca-certificates
>>>>>>> 9bef16e8

WORKDIR /app
ENV APP_USER=app
# Processes in a container should not run as root, so we need to create app user
# https://medium.com/@mccode/processes-in-containers-should-not-run-as-root-2feae3f0df3b
RUN groupadd $APP_USER \
    && useradd -g $APP_USER $APP_USER

COPY --from=build /app/target/release/stats-server /app/stats-server
# Change directory access for app user
RUN chown -R $APP_USER:$APP_USER /app
USER app

COPY ./config/charts.json ./config/charts.json
COPY ./config/layout.json ./config/layout.json
COPY ./config/update_groups.json ./config/update_groups.json

ENV STATS__SWAGGER_FILE=/app/static/stats.swagger.yaml
COPY ./stats-proto/swagger/stats.swagger.yaml $STATS__SWAGGER_FILE

CMD ["./stats-server"]<|MERGE_RESOLUTION|>--- conflicted
+++ resolved
@@ -17,13 +17,8 @@
 COPY --from=cache $CARGO_HOME $CARGO_HOME
 RUN cargo build --release
 
-<<<<<<< HEAD
-FROM ubuntu:24.04 as run
+FROM ubuntu:25.04 AS run
 RUN apt-get update && apt-get install -y libssl3 libssl-dev ca-certificates curl
-=======
-FROM ubuntu:25.04 AS run
-RUN apt-get update && apt-get install -y libssl3 libssl-dev ca-certificates
->>>>>>> 9bef16e8
 
 WORKDIR /app
 ENV APP_USER=app
